import React from 'react';
import Fields from '../fields';
import InvalidFieldType from './InvalidFieldType';
import { Alert, Button, Form, Modal } from 'elemental';
import xhr from 'xhr';

var CreateForm = React.createClass({
	displayName: 'CreateForm',
	propTypes: {
		err: React.PropTypes.object,
		isOpen: React.PropTypes.bool,
		list: React.PropTypes.object,
		onCancel: React.PropTypes.func,
		onCreate: React.PropTypes.func,
		values: React.PropTypes.object,
	},
	getDefaultProps () {
		return {
			err: null,
			values: {},
			isOpen: false,
		};
	},
	getInitialState () {
		var values = Object.assign({}, this.props.values);

		Object.keys(this.props.list.fields).forEach(key => {
			var field = this.props.list.fields[key];

			if (!values[field.path]) {
				values[field.path] = field.defaultValue;
			}
		});
		return {
			values: values,
		};
	},
	handleChange (event) {
		var values = Object.assign({}, this.state.values);
		values[event.path] = event.value;
		this.setState({
			values: values,
		});
	},
	componentDidUpdate (prevProps) {
		if (this.props.isOpen !== prevProps.isOpen) {
			// focus the focusTarget after the "open modal" CSS animation has started
			setTimeout(() => this.refs.focusTarget && this.refs.focusTarget.focus(), 0);
		}
	},
	componentDidMount () {
		if (this.refs.focusTarget) {
			this.refs.focusTarget.focus();
		}
	},
	getFieldProps (field) {
		var props = Object.assign({}, field);
		props.value = this.state.values[field.path];
		props.values = this.state.values;
		props.onChange = this.handleChange;
		props.mode = 'create';
		props.key = field.path;
		return props;
	},
<<<<<<< HEAD

	submitForm (event) {
		// If there is an onCreate function,
		// 	create new item using async create api instead
		// 	of using a POST request to the list endpoint.
		if (this.props.onCreate) {
			event.preventDefault();
			xhr({
				url: `${Keystone.adminPath}/api/${this.props.list.path}/create`,
				responseType: 'json',
				method: 'POST',
				json: this.state.values
			}, (err, resp, data) => {
				if (resp.statusCode === 200) {
					this.props.onCreate(data);
					this.setState({
						values: {}
					}); // Clear form
				} else {
					// TODO: Display errors
				}
			});
		}
	},

=======
>>>>>>> 76676474
	renderAlerts () {
		if (!this.props.err || !this.props.err.errors) return;

		var alertContent;
		var errorCount = Object.keys(this.props.err.errors).length;

		var messages = Object.keys(this.props.err.errors).map((path) => {
			return errorCount > 1 ? <li key={path}>{this.props.err.errors[path].message}</li> : <div key={path}>{this.props.err.errors[path].message}</div>;
		});

		if (errorCount > 1) {
			alertContent = (
				<div>
					<h4>There were {errorCount} errors creating the new {this.props.list.singular}:</h4>
					<ul>{messages}</ul>
				</div>
			);
		} else {
			alertContent = messages;
		}

		return <Alert type="danger">{alertContent}</Alert>;
	},
	renderForm () {
		if (!this.props.isOpen) return;

		var form = [];
		var list = this.props.list;
		var formAction = `${Keystone.adminPath}/${list.path}`;
		var nameField = this.props.list.nameField;
		var focusRef;

		if (list.nameIsInitial) {
			var nameFieldProps = this.getFieldProps(nameField);
			nameFieldProps.ref = focusRef = 'focusTarget';
			if (nameField.type === 'text') {
				nameFieldProps.className = 'item-name-field';
				nameFieldProps.placeholder = nameField.label;
				nameFieldProps.label = false;
			}
			form.push(React.createElement(Fields[nameField.type], nameFieldProps));
		}

		Object.keys(list.initialFields).forEach(key => {
			var field = list.fields[list.initialFields[key]];
			if ('function' !== typeof Fields[field.type]) {
				form.push(React.createElement(InvalidFieldType, { type: field.type, path: field.path, key: field.path }));
				return;
			}
			var fieldProps = this.getFieldProps(field);
			if (!focusRef) {
				fieldProps.ref = focusRef = 'focusTarget';
			}
			form.push(React.createElement(Fields[field.type], fieldProps));
		});

		return (
			<Form type="horizontal" encType="multipart/form-data" method="post" action={formAction} onSubmit={this.submitForm} className="create-form">
				<input type="hidden" name="action" value="create" />
				<input type="hidden" name={Keystone.csrf.key} value={Keystone.csrf.value} />
				<Modal.Header text={'Create a new ' + list.singular} onClose={this.props.onCancel} showCloseButton />
				<Modal.Body>
					{this.renderAlerts()}
					{form}
				</Modal.Body>
				<Modal.Footer>
					<Button type="success" submit>Create</Button>
					<Button type="link-cancel" onClick={this.props.onCancel}>Cancel</Button>
				</Modal.Footer>
			</Form>
		);
	},
	render () {
		return (
			<Modal isOpen={this.props.isOpen} onCancel={this.props.onCancel} backdropClosesModal>
				{this.renderForm()}
			</Modal>
		);
	},
});

module.exports = CreateForm;<|MERGE_RESOLUTION|>--- conflicted
+++ resolved
@@ -62,7 +62,6 @@
 		props.key = field.path;
 		return props;
 	},
-<<<<<<< HEAD
 
 	submitForm (event) {
 		// If there is an onCreate function,
@@ -88,8 +87,6 @@
 		}
 	},
 
-=======
->>>>>>> 76676474
 	renderAlerts () {
 		if (!this.props.err || !this.props.err.errors) return;
 
