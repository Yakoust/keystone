--- conflicted
+++ resolved
@@ -8,12 +8,7 @@
     "url": "https://github.com/keystonejs/keystone.git"
   },
   "dependencies": {
-<<<<<<< HEAD
-    "aphrodite": "1.2.4",
     "async": "2.5.0",
-=======
-    "async": "2.2.0",
->>>>>>> a61861b7
     "asyncdi": "1.1.0",
     "babel-core": "6.26.0",
     "babel-plugin-transform-object-assign": "6.22.0",
@@ -62,7 +57,7 @@
     "lodash": "4.17.4",
     "marked": "0.3.6",
     "method-override": "2.3.10",
-    "mime-types": "2.1.17",
+    "mime-types": "2.1.15",
     "moment": "2.18.1",
     "mongoose": "4.9.2",
     "morgan": "1.9.0",
