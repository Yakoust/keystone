--- conflicted
+++ resolved
@@ -30,13 +30,9 @@
     "pikaday": "^1.2.0",
     "queryfilter": "~0.0.4",
     "range_check": "~0.0.4",
-<<<<<<< HEAD
-    "react": "~0.11.1",
+    "react": "~0.11.2",
     "react-select": "~0.0.2",
-    "semver": "~3.0.1",
-=======
     "semver": "~4.1.0",
->>>>>>> 07f9a52a
     "underscore": "~1.7.0"
   },
   "devDependencies": {
