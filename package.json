--- conflicted
+++ resolved
@@ -48,13 +48,8 @@
     "history": "2.1.1",
     "i": "0.3.5",
     "jade": "1.11.0",
-<<<<<<< HEAD
-    "juice": "^1.10.0",
+    "juice": "^1.11.0",
     "kerberos": "0.0.21",
-=======
-    "juice": "^1.11.0",
-    "kerberos": "0.0.20",
->>>>>>> ee33e416
     "keystone-utils": "0.4.0",
     "knox": "0.9.2",
     "less-middleware": "2.1.0",
