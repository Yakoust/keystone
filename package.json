--- conflicted
+++ resolved
@@ -77,13 +77,8 @@
     "react-dom": "15.4.2",
     "react-domify": "0.2.6",
     "react-images": "0.5.2",
-<<<<<<< HEAD
-    "react-markdown": "2.4.2",
+    "react-markdown": "2.4.4",
     "react-redux": "5.0.2",
-=======
-    "react-markdown": "2.4.4",
-    "react-redux": "5.0.0",
->>>>>>> cb7f9b2a
     "react-router": "2.8.1",
     "react-router-redux": "4.0.7",
     "react-select": "1.0.0-rc.1",
