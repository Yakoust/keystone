module.exports = {
	url: 'http://localhost:3000/keystone/',
	login: {
		email: 'test@test.e2e',
		password: 'test',
	},
	cssSelector: {
		allView: {
			homeIcon: '.primary-navbar [data-section-label="octicon-home"]',
			homeIconLink: '.primary-navbar [data-section-label="octicon-home"] a',
			accessMenu: '.primary-navbar [data-section-label="Access"]',
			fieldsMenu: '.primary-navbar [data-section-label="Fields"]',
			booleanFieldsSubmenu: '.secondary-navbar [data-list-path="booleans"]',
			emailsFieldsSubmenu: '.secondary-navbar [data-list-path="emails"]',
			namesFieldsSubmenu: '.secondary-navbar [data-list-path="names"]',
			selectsFieldsSubmenu: '.secondary-navbar [data-list-path="selects"]',
			frontPageIcon: '.primary-navbar [data-section-label="octicon-globe"]',
			frontPageIconLink: '.primary-navbar [data-section-label="octicon-globe"] a',
			logoutIcon: '.primary-navbar [data-section-label="octicon-sign-out"]',
			logoutIconLink: '.primary-navbar [data-section-label="octicon-sign-out"] a',
		},
		signinView: {
			id: '#signin-view',
			emailInput: 'input[name=email]',
			passwordInput: 'input[name=password]',
			submitButton: 'button[type=submit]',
		},
		homeView: {
			id: '#home-view',

			dashboardHeader: '.dashboard-heading',

			// Dashboard's Access Group
			dashboardAccessSubheading: '.dashboard-group__heading[data-section-label="Access"]',
			// Users List Tab
			usersTabUnderDashboardAccessSubheading: '.dashboard-group__list[data-list-path="users"]',
			labelForUsersTabUnderDashboardAccessSubheading: '.dashboard-group__list[data-list-path="users"] .dashboard-group__list-label',
			plusIconLinkForUsersTabUnderDashboardAccessSubheading: '.dashboard-group__list[data-list-path="users"] a.dashboard-group__list-create.octicon.octicon-plus',
			itemCountForUsersTabUnderDashboardAccessSubheading: '.dashboard-group__list[data-list-path="users"] .dashboard-group__list-count',

			// Dashboard's Fields Group
			dashboardFieldsSubheading: '.dashboard-group__heading[data-section-label="Fields"]',
			// Booleans List Tab
			booleansTabUnderDashboardFieldsSubheading: '.dashboard-group__list[data-list-path="booleans"]',
			labelForBooleansTabUnderDashboardFieldsSubheading: '.dashboard-group__list[data-list-path="booleans"] .dashboard-group__list-label',
			plusIconLinkForBooleansTabUnderDashboardFieldsSubheading: '.dashboard-group__list[data-list-path="booleans"] a.dashboard-group__list-create.octicon.octicon-plus',
			itemCountForBooleansTabUnderDashboardFieldsSubheading: '.dashboard-group__list[data-list-path="booleans"] .dashboard-group__list-count',
			// Email List Tab
			emailsTabUnderDashboardFieldsSubheading: '.dashboard-group__list[data-list-path="emails"]',
			labelForEmailsTabUnderDashboardFieldsSubheading: '.dashboard-group__list[data-list-path="emails"] .dashboard-group__list-label',
			plusIconLinkForEmailsTabUnderDashboardFieldsSubheading: '.dashboard-group__list[data-list-path="emails"] a.dashboard-group__list-create.octicon.octicon-plus',
			itemCountForEmailsTabUnderDashboardFieldsSubheading: '.dashboard-group__list[data-list-path="emails"] .dashboard-group__list-count',
			// Names List Tab
			namesTabUnderDashboardFieldsSubheading: '.dashboard-group__list[data-list-path="names"]',
			labelForNamesTabUnderDashboardFieldsSubheading: '.dashboard-group__list[data-list-path="names"] .dashboard-group__list-label',
			plusIconLinkForNamesTabUnderDashboardFieldsSubheading: '.dashboard-group__list[data-list-path="names"] a.dashboard-group__list-create.octicon.octicon-plus',
			itemCountForNamesTabUnderDashboardFieldsSubheading: '.dashboard-group__list[data-list-path="names"] .dashboard-group__list-count',
			// Selects List Tab
			selectsTabUnderDashboardFieldsSubheading: '.dashboard-group__list[data-list-path="selects"]',
			labelForSelectsTabUnderDashboardFieldsSubheading: '.dashboard-group__list[data-list-path="selects"] .dashboard-group__list-label',
			plusIconLinkForSelectsTabUnderDashboardFieldsSubheading: '.dashboard-group__list[data-list-path="selects"] a.dashboard-group__list-create.octicon.octicon-plus',
			itemCountForSelectsTabUnderDashboardFieldsSubheading: '.dashboard-group__list[data-list-path="selects"] .dashboard-group__list-count',

			// Dashboard's Others Group
			dashboardOthersSubheading: '.dashboard-group__heading[data-section-label="Other"]',
			// Other Lists Tab
			otherListsTabUnderDashboardOthersSubheading: '.dashboard-group__list[data-list-path="other-lists"]',
			labelForOtherListsTabUnderDashboardOthersSubheading: '.dashboard-group__list[data-list-path="other-lists"] .dashboard-group__list-label',
			plusIconLinkForOtherListsTabUnderDashboardOthersSubheading: '.dashboard-group__list[data-list-path="other-lists"] a.dashboard-group__list-create.octicon.octicon-plus',
			itemCountForOtherListsTabUnderDashboardOthersSubheading: '.dashboard-group__list[data-list-path="other-lists"] .dashboard-group__list-count',
		},
		listView: {
			id: '#list-view',
			noItemsFoundNoText: '.BlankState__heading > span:nth-child(1)',
			noItemsFoundListNameText: '.BlankState__heading > span:nth-child(2)',
			noItemsFoundFoundText: '.BlankState__heading > span:nth-child(3)',
			singleItemDeleteIcon: '.ItemList__control--delete',
			searchInputField: '.ListHeader__searchbar-input',
			searchInputFieldClearIcon: '.ListHeader__search__icon',
			filterDropdown: '#listHeaderFilterButton',
			columnDropdown: '#listHeaderColumnButton',
			downloadDropdown: '#listHeaderDownloadButton',
			expandTableIcon: 'div.InputGroup_section:nth-child(5) > button:nth-child(1)',
			createItemIconWhenListHasExistingItems: '.Button--success',
			createItemIconWhenListHasNoExistingItems: '.Button',
			paginationCount: '.Pagination__count',

			// User List Column Headers
			nameColumnHeaderForUserList: '.Table > thead:nth-child(2) > tr:nth-child(1) > th:nth-child(2)',
			emailColumnHeaderForUserList: '.Table > thead:nth-child(2) > tr:nth-child(1) > th:nth-child(3)',
			isAdminColumnHeaderForUserList: '.Table > thead:nth-child(2) > tr:nth-child(1) > th:nth-child(4)',

			// Single Item User List Values
			nameColumnValueForUserList: '.ItemList__value--name',
			emailColumnValueForUserList: '.ItemList__value--email',
			isAdminColumnValueForUserList: '.octicon-check',

			// Name Field List Column Headers
			nameColumnHeaderForNamesList: '.Table > thead:nth-child(2) > tr:nth-child(1) > th:nth-child(4)',

			// Single Item Name Field List Values
			nameColumnValueForNameItemWhenListHasSingleItem: 'a.ItemList__value',

			// Multi Item Name Field List Values
			nameColumnValueForFirstNameItemWhenListHasMultipleItems: '.Table > tbody:nth-child(3) > tr:nth-child(1) > td:nth-child(2) > a:nth-child(1)',
			nameColumnValueForSecondNameItemWhenListHasMultipleItems: '.Table > tbody:nth-child(3) > tr:nth-child(2) > td:nth-child(2) > a:nth-child(1)',

			// Single Item List Delete Icon
			deleteItemIconWhenListHasSingleItem: '.ItemList__control',

			// Multi Item List Delete Icon
			deleteFirstItemIconWhenListHasMultipleItems: '.Table > tbody:nth-child(3) > tr:nth-child(1) > td:nth-child(1) > button:nth-child(1)',
			deleteSecondItemIconWhenListHasMultipleItems: '.Table > tbody:nth-child(3) > tr:nth-child(2) > td:nth-child(1) > button:nth-child(1)',
		},
		itemView: {
			id: '#item-view',
			listBreadcrumb: 'a.Button',
			breadcrumpForUsersList: 'a.Button > span:nth-child(2)',
			searchInputIcon: '.EditForm__header__search-input',
			newItemPlusButton: '.Button--success',
			itemNameHeader: '.EditForm__name-field > h2:nth-child(1)',
			itemId: '.EditForm__key-or-id',
			itemIdValue: 'EditForm__key-or-id > .EditForm__key-or-id__field',
			itemMetaHeader: '.EditForm__meta .form-heading',
			itemMetaCreatedOn: '.EditForm__meta > div:nth-child(2)',
			itemSaveButton: '.EditForm__footer .Button--primary',
			itemResetButton: '.EditForm__footer button.Button:nth-child(2)',
			itemResetButtonText: '.EditForm__footer button.Button:nth-child(2) > span:nth-child(1)',
			itemDeleteButton: '.EditForm__footer button.Button:nth-child(3)',
			itemDeleteButtonText: '.EditForm__footer button.Button:nth-child(3) > span:nth-child(1)',
			flashMessage: '.Alert > span:nth-child(1)',

			// The structure of the following fieldType JSON is as follows:
			// 	fieldType: {
			//		<field-type>: {
			//			<list-used-in>: {
			//				<field-name-within-list>: {
			//					<field-path>:
			//					...
			//This allows for the flexibility of including a field type in any list and in as many fields of that list!
			fieldType: {
				bool: {
					bool: {
						name: {
<<<<<<< HEAD
							button: '.EditForm-container .field-type-boolean:nth-child(5) label button',
							label: '.EditForm-container .field-type-boolean:nth-child(5) label span',
							value: '.EditForm-container .field-type-boolean:nth-child(5) label input[name="name"]'
						},
						testA: {
							button: '.EditForm-container .field-type-boolean:nth-child(6) label button',
							label: '.EditForm-container .field-type-boolean:nth-child(6) label span',
							value: '.EditForm-container .field-type-boolean:nth-child(6) label input[name="testA"]'
						}
					}
=======
							label: '.EditForm-container .field-type-text[for="name"] .FormLabel',
							value: '.EditForm-container .field-type-text[for="name"] input[name="name"]',
						},
						fieldA: {
							button: '.EditForm-container .field-type-boolean[for="fieldA"] button',
							label: '.EditForm-container .field-type-boolean[for="fieldA"] span',
							value: '.EditForm-container .field-type-boolean[for="fieldA"] input[name="fieldA"]'
						},
					},
>>>>>>> 1cf208e6
				},
				email: {
					user: {
						email: {
							label: '.EditForm-container .field-type-email[for="email"] .FormLabel',
							value: '.EditForm-container .field-type-email[for="email"] input[name="email"]',
						},
					},
					email: {
						name: {
							label: '.EditForm-container .field-type-text[for="name"] .FormLabel',
							value: '.EditForm-container .field-type-text[for="name"] input[name="name"]',
						},
						fieldA: {
							label: '.EditForm-container .field-type-email[for="fieldA"] .FormLabel',
							value: '.EditForm-container .field-type-email[for="fieldA"] input[name="fieldA"]',
						},
						fieldB: {
							label: '.EditForm-container .field-type-email[for="fieldB"] .FormLabel',
							value: '.EditForm-container .field-type-email[for="fieldB"] input[name="fieldB"]',
						},
					},
				},
				name: {
					user: {
						name: {
							label: '.EditForm-container .field-type-name[for="name"] .FormLabel',
							first: '.EditForm-container .field-type-name[for="name"] input[name="name.first"]',
							firstPlaceholder: '.EditForm-container .field-type-name[for="name"] input[placeholder="First name"]',
							last: '.EditForm-container .field-type-name[for="name"] input[name="name.last"]',
							lastPlaceholder: '.EditForm-container .field-type-name[for="name"] input[placeholder="Last name"]',
						},
					},
					name: {
						name: {
							label: '.EditForm-container .field-type-text[for="name"] .FormLabel',
							value: '.EditForm-container .field-type-text[for="name"] input[name="name"]',
						},
						fieldA: {
							label: '.EditForm-container .field-type-name[for="fieldA"] .FormLabel',
							first: '.EditForm-container .field-type-name[for="fieldA"] input[name="fieldA.first"]',
							firstPlaceholder: '.EditForm-container .field-type-name[for="fieldA"] input[placeholder="First name"]',
							last: '.EditForm-container .field-type-name[for="fieldA"] input[name="fieldA.last"]',
							lastPlaceholder: '.EditForm-container .field-type-name[for="fieldA"] input[placeholder="Last name"]',
						},
						fieldB: {
							label: '.EditForm-container .field-type-name[for="fieldB"] .FormLabel',
							first: '.EditForm-container .field-type-name[for="fieldB"] input[name="fieldB.first"]',
							firstPlaceholder: '.EditForm-container .field-type-name[for="fieldB"] input[placeholder="First name"]',
							last: '.EditForm-container .field-type-name[for="fieldB"] input[name="fieldB.last"]',
							lastPlaceholder: '.EditForm-container .field-type-name[for="fieldB"] input[placeholder="Last name"]',
						},
					},
				},
				password: {
					user: {
						password: {
							label: '.EditForm-container .field-type-password[for="password"] .FormLabel',
							value: '.EditForm-container .field-type-password[for="password"] input[name="password"]',
							value_confirm: '.EditForm-container .field-type-password[for="password"] input[name="password_confirm"]',
						},
					},
					password: {
						name: {
							label: '.EditForm-container .field-type-text[for="name"] .FormLabel',
							value: '.EditForm-container .field-type-text[for="name"] input[name="name"]',
						},
					},
				},
				select: {
					select: {
						name: {
							label: '.EditForm-container .field-type-text[for="name"] .FormLabel',
							value: '.EditForm-container .field-type-text[for="name"] input[name="name"]',
						},
						fieldA: {
							label: '.EditForm-container .field-type-select[for="fieldA"] .FormLabel',
							inputField: '.EditForm-container .field-type-select[for="fieldA"] .Select',
							inputValue: '.EditForm-container .field-type-select[for="fieldA"] .Select-value-label',
							placeholder: '.EditForm-container .field-type-name[for="fieldA"] .Select-placeholder',
							dropdownArrow: '.EditForm-container .field-type-name[for="fieldA"] .Select-arrow',
							options: '.EditForm-container .field-type-name[for="fieldA"] .Select-menu-outer',
						},
						fieldB: {
							label: '.EditForm-container .field-type-select[for="fieldB"] .FormLabel',
							inputField: '.EditForm-container .field-type-select[for="fieldB"] .Select',
							inputValue: '.EditForm-container .field-type-select[for="fieldB"] .Select-value-label',
							placeholder: '.EditForm-container .field-type-name[for="fieldB"] .Select-placeholder',
							dropdownArrow: '.EditForm-container .field-type-name[for="fieldB"] .Select-arrow',
							options: '.EditForm-container .field-type-name[for="fieldB"] .Select-menu-outer',
						},
					},
				},
			},
		},
		initialModalView: {
			id: '.Modal-content',
			buttonCreate: '.Modal__footer > button:nth-child(1)',

			// The structure of the following fieldType JSON is as follows:
			// 	fieldType: {
			//		<field-type>: {
			//			<list-used-in>: {
			//				<field-name-within-list>: {
			//					<field-path>:
			//					...
			//This allows for the flexibility of including a field type in any list and in as many fields of that list!
			fieldType: {
				bool: {
					bool: {
						name: {
<<<<<<< HEAD
							button: '.Modal-dialog .field-type-boolean label button',
							label: '.Modal-dialog .field-type-boolean label span',
							value: '.Modal-dialog .field-type-boolean label input[name="name"]'
						}
					}
=======
							label: '.Modal-dialog .field-type-text[for="name"] .FormLabel',
							value: '.Modal-dialog .field-type-text[for="name"] input[name="name"]',
						},
						fieldA: {
							button: '.Modal-dialog .field-type-boolean button',
							label: '.Modal-dialog .field-type-boolean span',
							value: '.Modal-dialog .field-type-boolean input[name="fieldA"]',
						},
					},
>>>>>>> 1cf208e6
				},
				email: {
					user: {
						email: {
							label: '.Modal-dialog .field-type-email[for="name"] .FormLabel',
							value: '.Modal-dialog .field-type-email[for="email"] input[name="email"]',
						},
					},
					email: {
						name: {
							label: '.Modal-dialog .field-type-text[for="name"] .FormLabel',
							value: '.Modal-dialog .field-type-text[for="name"] input[name="name"]',
						},
						fieldA: {
							label: '.Modal-dialog .field-type-email[for="fieldA"] .FormLabel',
							value: '.Modal-dialog .field-type-email[for="fieldA"] input[name="fieldA"]',
						},
					},
				},
				name: {
					name: {
						name: {
							label: '.Modal-dialog .field-type-text[for="name"] .FormLabel',
							value: '.Modal-dialog .field-type-text[for="name"] input[name="name"]',
						},
						fieldA: {
							label: '.Modal-dialog .field-type-name[for="fieldA"] .FormLabel',
							first: '.Modal-dialog .field-type-name[for="fieldA"] input[name="fieldA.first"]',
							firstPlaceholder: '.Modal-dialog .field-type-name[for="fieldA"] input[placeholder="First name"]',
							last: '.Modal-dialog .field-type-name[for="fieldA"] input[name="fieldA.last"]',
							lastPlaceholder: '.Modal-dialog .field-type-name[for="fieldA"] input[placeholder="Last name"]',
						},
					},
					user: {
						name: {
							label: '.Modal-dialog .field-type-name[for="name"] .FormLabel',
							first: '.Modal-dialog .field-type-name[for="name"] input[name="name.first"]',
							firstPlaceholder: '.Modal-dialog .field-type-name[for="name"] input[placeholder="First name"]',
							last: '.Modal-dialog .field-type-name[for="name"] input[name="name.last"]',
							lastPlaceholder: '.Modal-dialog .field-type-name[for="name"] input[placeholder="Last name"]',
						},
					},
				},
				password: {
					user: {
						password: {
							label: '.Modal-dialog .field-type-password[for="password"] .FormLabel',
							value: '.Modal-dialog .field-type-password[for="password"] input[name="password"]',
							value_confirm: '.Modal-dialog .field-type-password[for="password"] input[name="password_confirm"]',
						},
					},
					password: {
						name: {
							label: '.Modal-dialog .field-type-text[for="name"] .FormLabel',
							value: '.Modal-dialog .field-type-text[for="name"] input[name="name"]',
						},
					},
				},
				select: {
					select: {
						name: {
							label: '.Modal-dialog .field-type-text[for="name"] .FormLabel',
							value: '.Modal-dialog .field-type-text[for="name"] input[name="name"]',
						},
						fieldA: {
							label: '.Modal-dialog .field-type-select[for="fieldA"] .FormLabel',
							inputField: '.Modal-dialog .field-type-select[for="fieldA"] .Select',
							inputValue: '.Modal-dialog .field-type-select[for="fieldA"] .Select-value-label',
							placeholder: '.Modal-dialog .field-type-name[for="fieldA"] .Select-placeholder',
							dropdownArrow: '.Modal-dialog .field-type-name[for="fieldA"] .Select-arrow-zone',
							optionOne: '.Modal-dialog .field-type-name[for="fieldA"] .Select-menu-outer option[value="One"]',
						},
					},
				},
			},
		},
		deleteConfirmationModalView: {
			id: '.Modal-content',
			buttonDelete: '.Button--danger',
		},
		resetConfirmationModalView: {
			id: '.Modal-content',
			buttonDelete: '.Button--danger',
		},
	},
};<|MERGE_RESOLUTION|>--- conflicted
+++ resolved
@@ -142,28 +142,20 @@
 				bool: {
 					bool: {
 						name: {
-<<<<<<< HEAD
+							label: '.EditForm-container .field-type-text[for="name"] .FormLabel',
+							value: '.EditForm-container .field-type-text[for="name"] input[name="name"]',
+						},
+						fieldA: {
 							button: '.EditForm-container .field-type-boolean:nth-child(5) label button',
 							label: '.EditForm-container .field-type-boolean:nth-child(5) label span',
-							value: '.EditForm-container .field-type-boolean:nth-child(5) label input[name="name"]'
-						},
-						testA: {
+							value: '.EditForm-container .field-type-boolean:nth-child(5) label input[name="fieldA"]'
+						},
+						fieldB: {
 							button: '.EditForm-container .field-type-boolean:nth-child(6) label button',
 							label: '.EditForm-container .field-type-boolean:nth-child(6) label span',
-							value: '.EditForm-container .field-type-boolean:nth-child(6) label input[name="testA"]'
+							value: '.EditForm-container .field-type-boolean:nth-child(6) label input[name="fieldB"]'
 						}
 					}
-=======
-							label: '.EditForm-container .field-type-text[for="name"] .FormLabel',
-							value: '.EditForm-container .field-type-text[for="name"] input[name="name"]',
-						},
-						fieldA: {
-							button: '.EditForm-container .field-type-boolean[for="fieldA"] button',
-							label: '.EditForm-container .field-type-boolean[for="fieldA"] span',
-							value: '.EditForm-container .field-type-boolean[for="fieldA"] input[name="fieldA"]'
-						},
-					},
->>>>>>> 1cf208e6
 				},
 				email: {
 					user: {
@@ -275,13 +267,6 @@
 				bool: {
 					bool: {
 						name: {
-<<<<<<< HEAD
-							button: '.Modal-dialog .field-type-boolean label button',
-							label: '.Modal-dialog .field-type-boolean label span',
-							value: '.Modal-dialog .field-type-boolean label input[name="name"]'
-						}
-					}
-=======
 							label: '.Modal-dialog .field-type-text[for="name"] .FormLabel',
 							value: '.Modal-dialog .field-type-text[for="name"] input[name="name"]',
 						},
@@ -289,9 +274,8 @@
 							button: '.Modal-dialog .field-type-boolean button',
 							label: '.Modal-dialog .field-type-boolean span',
 							value: '.Modal-dialog .field-type-boolean input[name="fieldA"]',
-						},
-					},
->>>>>>> 1cf208e6
+						}
+					}
 				},
 				email: {
 					user: {
