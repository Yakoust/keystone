--- conflicted
+++ resolved
@@ -31,13 +31,8 @@
 		this.props.onChange({ exists: value });
 	},
 	render () {
-<<<<<<< HEAD
-		const { field, filter } = this.props;
+		const { filter } = this.props;
 		return <SegmentedControl equalWidthSegments options={EXISTS_OPTIONS} value={filter.exists} onChange={this.toggleExists} />;
-=======
-		const { filter } = this.props;
-		return <SegmentedControl equalWidthSegments options={TOGGLE_OPTIONS} value={filter.exists} onChange={this.toggleExists} />;
->>>>>>> fd35802a
 	},
 });
 
