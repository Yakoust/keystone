<<<<<<< HEAD
import { SlugImplementation, MongoSlugInterface, KnexSlugInterface, JSONSlugInterface, MemorySlugInterface } from './Implementation';
import { importView } from '@keystone-alpha/build-field-types';
=======
import { SlugImplementation, MongoSlugInterface, KnexSlugInterface } from './Implementation';
import { importView } from '@keystonejs/build-field-types';
>>>>>>> 510db7e7

const Slug = {
  type: 'Slug',
  implementation: SlugImplementation,
  views: {
    Controller: importView('../Text/views/Controller'),
    Field: importView('../Text/views/Field'),
    Filter: importView('../Text/views/Filter'),
  },
  adapters: {
    knex: KnexSlugInterface,
    mongoose: MongoSlugInterface,
    json: JSONSlugInterface,
    memory: MemorySlugInterface,
  },
};

export default Slug;<|MERGE_RESOLUTION|>--- conflicted
+++ resolved
@@ -1,10 +1,11 @@
-<<<<<<< HEAD
-import { SlugImplementation, MongoSlugInterface, KnexSlugInterface, JSONSlugInterface, MemorySlugInterface } from './Implementation';
-import { importView } from '@keystone-alpha/build-field-types';
-=======
-import { SlugImplementation, MongoSlugInterface, KnexSlugInterface } from './Implementation';
+import {
+  SlugImplementation,
+  MongoSlugInterface,
+  KnexSlugInterface,
+  JSONSlugInterface,
+  MemorySlugInterface,
+} from './Implementation';
 import { importView } from '@keystonejs/build-field-types';
->>>>>>> 510db7e7
 
 const Slug = {
   type: 'Slug',
