--- conflicted
+++ resolved
@@ -305,12 +305,7 @@
           //   _isOptimistic flag.
           // Egg: We need to know the types to set the flag on, but that comes
           //   via a GraphQL query from Apollo).
-<<<<<<< HEAD
-
-          keystoneListsMeta = data == null ? emptyObject : data;
-=======
           keystoneListsMeta = loading || !data ? emptyArray : data._ksListsMeta || emptyArray;
->>>>>>> 1b8cb179
           return (
             <SchemaContext.Provider value={keystoneListsMeta}>
               {this.props.children}
