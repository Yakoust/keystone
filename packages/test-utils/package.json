--- conflicted
+++ resolved
@@ -8,14 +8,9 @@
     "node": ">=10.0.0"
   },
   "dependencies": {
-<<<<<<< HEAD
     "@keystonejs/adapter-json": "^0.0.0",
-    "@keystonejs/adapter-knex": "^8.0.0",
-    "@keystonejs/adapter-mongoose": "^7.0.0",
-=======
     "@keystonejs/adapter-knex": "^9.0.0",
     "@keystonejs/adapter-mongoose": "^8.0.0",
->>>>>>> 04076fd4
     "@keystonejs/app-graphql": "^5.1.5",
     "@keystonejs/keystone": "^8.0.0",
     "express": "^4.17.1",
