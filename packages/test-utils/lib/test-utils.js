--- conflicted
+++ resolved
@@ -28,11 +28,7 @@
       dropDatabase: true,
       knexOptions: { connection: process.env.KNEX_URI || 'postgres://localhost/keystone' },
     }),
-<<<<<<< HEAD
-    json: undefined,
-=======
     json: () => undefined,
->>>>>>> ff59079c
   }[adapterName];
 
   const keystone = new Keystone({
@@ -217,11 +213,7 @@
   return [
     { runner: _keystoneRunner('mongoose', teardownMongoMemoryServer), adapterName: 'mongoose' },
     { runner: _keystoneRunner('knex', () => {}), adapterName: 'knex' },
-<<<<<<< HEAD
-    { runner: _keystoneRunner('JSON', () => {}), adapterName: 'json' },
-=======
     { runner: _keystoneRunner('json', () => {}), adapterName: 'json' },
->>>>>>> ff59079c
   ].filter(a => typeof only === 'undefined' || a.adapterName === only);
 }
 
